--- conflicted
+++ resolved
@@ -48,11 +48,7 @@
 
 **Tasks:**
 1. Extend Book model with complete fields (ISBN, Genre, PublicationYear, Description)
-<<<<<<< HEAD
-2. Create Copy model with CopyID, BookID, Status (Loaned, Available)
-=======
-2. Create Copy model with CopyID, BookID, Status
->>>>>>> 7bd1224f
+2. Create Copy model with CopyID, BookID, Status (Available/Loaned)
 3. Define TypeScript interfaces for book and copy operations
 4. Create input/output types for API operations
 5. Add validation types and constraints
