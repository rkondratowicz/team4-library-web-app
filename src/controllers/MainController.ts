--- conflicted
+++ resolved
@@ -41,7 +41,6 @@
      */
     getBooksTable = async (req: Request, res: Response): Promise<void> => {
         try {
-<<<<<<< HEAD
             // Get query parameters for search and sort
             const { search, searchBy, sortBy, sortOrder, genre } = req.query;
 
@@ -82,325 +81,18 @@
             // Get all genres for the filter dropdown
             const allGenres = await this.bookService.getAllGenres();
 
-            let html = `
-      <!DOCTYPE html>
-      <html lang="en">
-      <head>
-          <meta charset="UTF-8">
-          <meta name="viewport" content="width=device-width, initial-scale=1.0">
-          <title>Library Books - Table View</title>
-          <style>
-              body {
-                  font-family: 'Segoe UI', Tahoma, Geneva, Verdana, sans-serif;
-                  margin: 20px;
-                  background-color: #f5f5f5;
-              }
-              .container {
-                  max-width: 1400px;
-                  margin: 0 auto;
-                  background-color: white;
-                  padding: 20px;
-                  border-radius: 8px;
-                  box-shadow: 0 2px 4px rgba(0,0,0,0.1);
-              }
-              h1 {
-                  color: #333;
-                  text-align: center;
-                  margin-bottom: 30px;
-              }
-              
-              /* Search Bar Styles */
-              .search-container {
-                  background-color: #f8f9fa;
-                  padding: 20px;
-                  border-radius: 8px;
-                  margin-bottom: 20px;
-                  border: 1px solid #dee2e6;
-              }
-              .search-title {
-                  font-size: 1.2em;
-                  font-weight: bold;
-                  color: #495057;
-                  margin-bottom: 15px;
-                  display: flex;
-                  align-items: center;
-                  gap: 8px;
-              }
-              .search-form {
-                  display: grid;
-                  grid-template-columns: 1fr auto auto auto auto auto;
-                  gap: 15px;
-                  align-items: end;
-              }
-              .search-group {
-                  display: flex;
-                  flex-direction: column;
-                  gap: 5px;
-              }
-              .search-group label {
-                  font-weight: 500;
-                  color: #6c757d;
-                  font-size: 0.9em;
-              }
-              .search-input, .search-select {
-                  padding: 8px 12px;
-                  border: 1px solid #ced4da;
-                  border-radius: 4px;
-                  font-size: 14px;
-                  background-color: white;
-              }
-              .search-input:focus, .search-select:focus {
-                  outline: none;
-                  border-color: #007bff;
-                  box-shadow: 0 0 0 2px rgba(0,123,255,.25);
-              }
-              .search-btn, .clear-btn {
-                  padding: 8px 16px;
-                  border: none;
-                  border-radius: 4px;
-                  font-size: 14px;
-                  cursor: pointer;
-                  text-decoration: none;
-                  display: inline-block;
-                  text-align: center;
-                  transition: all 0.3s;
-                  white-space: nowrap;
-              }
-              .search-btn {
-                  background-color: #007bff;
-                  color: white;
-              }
-              .search-btn:hover {
-                  background-color: #0056b3;
-              }
-              .clear-btn {
-                  background-color: #6c757d;
-                  color: white;
-              }
-              .clear-btn:hover {
-                  background-color: #5a6268;
-              }
-              .search-message {
-                  margin-top: 10px;
-                  padding: 8px;
-                  background-color: #d1ecf1;
-                  color: #0c5460;
-                  border-radius: 4px;
-                  font-size: 0.9em;
-              }
-              
-              /* Responsive search form */
-              @media (max-width: 768px) {
-                  .search-form {
-                      grid-template-columns: 1fr;
-                      gap: 10px;
-                  }
-                  .search-btn, .clear-btn {
-                      width: 100%;
-                  }
-              }
-              
-              /* Table Styles */
-              table {
-                  width: 100%;
-                  border-collapse: collapse;
-                  margin-top: 20px;
-              }
-              th, td {
-                  padding: 12px;
-                  text-align: left;
-                  border-bottom: 1px solid #ddd;
-              }
-              th {
-                  background-color: #f8f9fa;
-                  font-weight: bold;
-                  color: #495057;
-                  border-top: 2px solid #007bff;
-                  position: sticky;
-                  top: 0;
-              }
-              tr:hover {
-                  background-color: #f8f9fa;
-              }
-              .edit-btn {
-                  background-color: #007bff;
-                  color: white;
-                  padding: 6px 12px;
-                  text-decoration: none;
-                  border-radius: 4px;
-                  font-size: 0.9em;
-                  transition: background-color 0.3s;
-              }
-              .edit-btn:hover {
-                  background-color: #0056b3;
-              }
-              .add-book-btn {
-                  background-color: #28a745;
-                  color: white;
-                  padding: 10px 20px;
-                  text-decoration: none;
-                  border-radius: 4px;
-                  font-size: 1em;
-                  font-weight: bold;
-                  transition: background-color 0.3s;
-                  display: inline-block;
-                  margin-bottom: 20px;
-              }
-              .add-book-btn:hover {
-                  background-color: #1e7e34;
-              }
-              .book-count {
-                  margin-bottom: 10px;
-                  color: #666;
-                  font-style: italic;
-              }
-              .back-link {
-                  display: inline-block;
-                  margin-bottom: 20px;
-                  color: #007bff;
-                  text-decoration: none;
-                  padding: 8px 16px;
-                  border: 1px solid #007bff;
-                  border-radius: 4px;
-                  transition: all 0.3s;
-              }
-              .back-link:hover {
-                  background-color: #007bff;
-                  color: white;
-              }
-              .no-results {
-                  text-align: center;
-                  padding: 40px;
-                  color: #6c757d;
-                  font-style: italic;
-              }
-          </style>
-      </head>
-      <body>
-          <div class="container">
-              <a href="/" class="back-link">← Back to Main Menu</a>
-              <h1>📚 Library Books Database</h1>
-              
-              <!-- Search Bar -->
-              <div class="search-container">
-                  <div class="search-title">
-                      🔍 Search & Sort Books
-                  </div>
-                  <form class="search-form" method="GET" action="/table">
-                      <div class="search-group">
-                          <label for="search">Search Term</label>
-                          <input type="text" id="search" name="search" class="search-input" 
-                                 placeholder="Enter book title, author, or ID..." 
-                                 value="${(search as string) || ''}">
-                      </div>
-                      
-                      <div class="search-group">
-                          <label for="searchBy">Search In</label>
-                          <select id="searchBy" name="searchBy" class="search-select">
-                              <option value="">All Fields</option>
-                              <option value="title" ${searchBy === 'title' ? 'selected' : ''}>Title Only</option>
-                              <option value="id" ${searchBy === 'id' ? 'selected' : ''}>ID Only</option>
-                          </select>
-                      </div>
-                      
-                      <div class="search-group">
-                          <label for="genre">Filter by Genre</label>
-                          <select id="genre" name="genre" class="search-select">
-                              <option value="">All Genres</option>
-                              ${allGenres.map((g: string) => `<option value="${g}" ${genre === g ? 'selected' : ''}>${g}</option>`).join('')}
-                          </select>
-                      </div>
-                      
-                      <div class="search-group">
-                          <label for="sortBy">Sort By</label>
-                          <select id="sortBy" name="sortBy" class="search-select">
-                              <option value="">Default (Author, Title)</option>
-                              <option value="id" ${sortBy === 'id' ? 'selected' : ''}>ID (Chronological)</option>
-                              <option value="title" ${sortBy === 'title' ? 'selected' : ''}>Title (Alphabetical)</option>
-                              <option value="author" ${sortBy === 'author' ? 'selected' : ''}>Author (Alphabetical)</option>
-                              <option value="genre" ${sortBy === 'genre' ? 'selected' : ''}>Genre</option>
-                              <option value="publicationYear" ${sortBy === 'publicationYear' ? 'selected' : ''}>Publication Year</option>
-                          </select>
-                      </div>
-                      
-                      <div class="search-group">
-                          <label for="sortOrder">Order</label>
-                          <select id="sortOrder" name="sortOrder" class="search-select">
-                              <option value="asc" ${sortOrder !== 'desc' ? 'selected' : ''}>Ascending (A-Z, 1-9)</option>
-                              <option value="desc" ${sortOrder === 'desc' ? 'selected' : ''}>Descending (Z-A, 9-1)</option>
-                          </select>
-                      </div>
-                      
-                      <button type="submit" class="search-btn">🔍 Search</button>
-                      <a href="/table" class="clear-btn">🔄 Clear</a>
-                  </form>
-                  
-                  ${searchMessage ? `<div class="search-message">📊 ${searchMessage}• Found ${books.length} result(s)</div>` : ''}
-              </div>
-              
-              <div class="book-count">
-                  ${searchMessage ? `Showing ${books.length} filtered results` : `Total books: ${books.length}`}
-              </div>
-              <a href="/add-book" class="add-book-btn">➕ Add New Book</a>
-              `;
-
-            if (books.length === 0) {
-                html += `
-                  <div class="no-results">
-                      <h3>📭 No books found</h3>
-                      <p>Try adjusting your search criteria or <a href="/table">clear all filters</a>.</p>
-                  </div>
-                `;
-            } else {
-                html += `
-                  <table>
-                      <thead>
-                          <tr>
-                              <th>ID</th>
-                              <th>Author</th>
-                              <th>Title</th>
-                              <th>ISBN</th>
-                              <th>Genre</th>
-                              <th>Publication Year</th>
-                              <th>Description</th>
-                              <th>Actions</th>
-                          </tr>
-                      </thead>
-                      <tbody>
-                `;
-
-                books.forEach((book: any) => {
-                    html += `
-                          <tr>
-                              <td>${book.ID}</td>
-                              <td>${book.Author}</td>
-                              <td>${book.Title}</td>
-                              <td>${book.ISBN || ''}</td>
-                              <td>${book.Genre || ''}</td>
-                              <td>${book.PublicationYear || ''}</td>
-                              <td title="${book.Description || ''}">${book.Description ? (book.Description.length > 50 ? book.Description.substring(0, 50) + '...' : book.Description) : ''}</td>
-                              <td><a href="/edit/${book.ID}" class="edit-btn">Edit</a></td>
-                          </tr>
-                    `;
-                });
-
-                html += `
-                      </tbody>
-                  </table>
-                `;
-            }
-
-            html += `
-          </div>
-      </body>
-      </html>
-      `;
-
-            res.send(html);
-=======
-            const books = await this.bookService.getAllBooks();
-            res.render('books/table', { books });
->>>>>>> 3a720f3a
+
+            // Use EJS template but pass search data
+            res.render('books/table', { 
+                books, 
+                allGenres,
+                searchMessage,
+                search: search || '',
+                searchBy: searchBy || '',
+                sortBy: sortBy || '',
+                sortOrder: sortOrder || '',
+                genre: genre || ''
+            });
         } catch (error) {
             console.error('Error fetching books for table display:', error);
             res.status(500).render('partials/error', {
