// Dependencies
<<<<<<< HEAD
import { SQLiteDatabaseRepository, SQLiteBookRepository, SQLiteMemberRepository } from '../repositories/index.js';
import { BookService } from '../services/BookService.js';
import { DatabaseService } from '../services/DatabaseService.js';
import { MemberService } from '../services/MemberService.js';
import { BookController } from '../controllers/BookController.js';
import { MainController } from '../controllers/MainController.js';
import { AuthController } from '../controllers/AuthController.js';
import { MemberController } from '../controllers/MemberController.js';
import { MemberDashboardController } from '../controllers/MemberDashboardController.js';
=======
import { SQLiteDatabaseRepository, SQLiteBookRepository } from '../repositories/index.js';
import { SQLiteAnalyticsRepository } from '../repositories/SQLiteAnalyticsRepository.js';
import { BookService } from '../services/BookService.js';
import { DatabaseService } from '../services/DatabaseService.js';
import { AnalyticsService } from '../services/AnalyticsService.js';
import { BookController } from '../controllers/BookController.js';
import { MainController } from '../controllers/MainController.js';
import { AnalyticsController } from '../controllers/AnalyticsController.js';
>>>>>>> 8291268d

/**
 * Simple Dependency Injection Container
 * This manages the creation and wiring of all application dependencies
 */
export class Container {
  private instances: Map<string, any> = new Map();
  private singletons: Map<string, any> = new Map();

  /**
   * Initialize the container with all dependencies
   */
  async initialize(): Promise<void> {
    // Initialize database repository first
    const databaseRepo = new SQLiteDatabaseRepository();
    await databaseRepo.initialize();

    this.registerSingleton('databaseRepository', databaseRepo);

    // Register other repositories
    const bookRepo = new SQLiteBookRepository(databaseRepo.getDatabase());
<<<<<<< HEAD
    const memberRepo = new SQLiteMemberRepository(databaseRepo.getDatabase());
    this.registerSingleton('bookRepository', bookRepo);
    this.registerSingleton('memberRepository', memberRepo);

    // Register services
    const bookService = new BookService(bookRepo);
    const databaseService = new DatabaseService(databaseRepo);
    const memberService = new MemberService(memberRepo);

    this.registerSingleton('bookService', bookService);
    this.registerSingleton('databaseService', databaseService);
    this.registerSingleton('memberService', memberService);

    // Register controllers
    const bookController = new BookController(bookService);
    const mainController = new MainController(bookService, databaseService);
    const authController = new AuthController(memberService);
    const memberController = new MemberController(memberService);
    const memberDashboardController = new MemberDashboardController(bookService, memberService);

    this.registerSingleton('bookController', bookController);
    this.registerSingleton('mainController', mainController);
    this.registerSingleton('authController', authController);
    this.registerSingleton('memberController', memberController);
    this.registerSingleton('memberDashboardController', memberDashboardController);
=======
    const analyticsRepo = new SQLiteAnalyticsRepository(databaseRepo.getDatabase());
    this.registerSingleton('bookRepository', bookRepo);
    this.registerSingleton('analyticsRepository', analyticsRepo);
    
    // Register services
    const bookService = new BookService(bookRepo);
    const databaseService = new DatabaseService(databaseRepo);
    const analyticsService = new AnalyticsService(analyticsRepo);
    
    this.registerSingleton('bookService', bookService);
    this.registerSingleton('databaseService', databaseService);
    this.registerSingleton('analyticsService', analyticsService);
    
    // Register controllers
    const bookController = new BookController(bookService);
    const mainController = new MainController(bookService, databaseService);
    const analyticsController = new AnalyticsController(analyticsService, bookService);
    
    this.registerSingleton('bookController', bookController);
    this.registerSingleton('mainController', mainController);
    this.registerSingleton('analyticsController', analyticsController);
>>>>>>> 8291268d
  }

  /**
   * Register a singleton instance
   */
  registerSingleton<T>(name: string, instance: T): void {
    this.singletons.set(name, instance);
  }

  /**
   * Get a singleton instance
   */
  get<T>(name: string): T {
    const instance = this.singletons.get(name);
    if (!instance) {
      throw new Error(`Dependency '${name}' not found`);
    }
    return instance as T;
  }

  /**
   * Get the book controller
   */
  getBookController(): BookController {
    return this.get<BookController>('bookController');
  }

  /**
   * Get the main controller
   */
  getMainController(): MainController {
    return this.get<MainController>('mainController');
  }

  /**
<<<<<<< HEAD
   * Get the auth controller
   */
  getAuthController(): AuthController {
    return this.get<AuthController>('authController');
  }

  /**
   * Get the member controller
   */
  getMemberController(): MemberController {
    return this.get<MemberController>('memberController');
  }

  /**
   * Get the member dashboard controller
   */
  getMemberDashboardController(): MemberDashboardController {
    return this.get<MemberDashboardController>('memberDashboardController');
=======
   * Get the analytics controller
   */
  getAnalyticsController(): AnalyticsController {
    return this.get<AnalyticsController>('analyticsController');
>>>>>>> 8291268d
  }

  /**
   * Get the database service for cleanup
   */
  getDatabaseService(): DatabaseService {
    return this.get<DatabaseService>('databaseService');
  }

  /**
   * Clean shutdown of all services
   */
  async shutdown(): Promise<void> {
    try {
      const databaseService = this.getDatabaseService();
      await databaseService.closeDatabase();
      console.log('Container shutdown complete');
    } catch (error) {
      console.error('Error during container shutdown:', error);
    }
  }
}<|MERGE_RESOLUTION|>--- conflicted
+++ resolved
@@ -1,24 +1,16 @@
 // Dependencies
-<<<<<<< HEAD
 import { SQLiteDatabaseRepository, SQLiteBookRepository, SQLiteMemberRepository } from '../repositories/index.js';
+import { SQLiteAnalyticsRepository } from '../repositories/SQLiteAnalyticsRepository.js';
 import { BookService } from '../services/BookService.js';
 import { DatabaseService } from '../services/DatabaseService.js';
 import { MemberService } from '../services/MemberService.js';
+import { AnalyticsService } from '../services/AnalyticsService.js';
 import { BookController } from '../controllers/BookController.js';
 import { MainController } from '../controllers/MainController.js';
 import { AuthController } from '../controllers/AuthController.js';
 import { MemberController } from '../controllers/MemberController.js';
 import { MemberDashboardController } from '../controllers/MemberDashboardController.js';
-=======
-import { SQLiteDatabaseRepository, SQLiteBookRepository } from '../repositories/index.js';
-import { SQLiteAnalyticsRepository } from '../repositories/SQLiteAnalyticsRepository.js';
-import { BookService } from '../services/BookService.js';
-import { DatabaseService } from '../services/DatabaseService.js';
-import { AnalyticsService } from '../services/AnalyticsService.js';
-import { BookController } from '../controllers/BookController.js';
-import { MainController } from '../controllers/MainController.js';
 import { AnalyticsController } from '../controllers/AnalyticsController.js';
->>>>>>> 8291268d
 
 /**
  * Simple Dependency Injection Container
@@ -40,55 +32,37 @@
 
     // Register other repositories
     const bookRepo = new SQLiteBookRepository(databaseRepo.getDatabase());
-<<<<<<< HEAD
     const memberRepo = new SQLiteMemberRepository(databaseRepo.getDatabase());
+    const analyticsRepo = new SQLiteAnalyticsRepository(databaseRepo.getDatabase());
     this.registerSingleton('bookRepository', bookRepo);
     this.registerSingleton('memberRepository', memberRepo);
-
+    this.registerSingleton('analyticsRepository', analyticsRepo);
+    
     // Register services
     const bookService = new BookService(bookRepo);
     const databaseService = new DatabaseService(databaseRepo);
     const memberService = new MemberService(memberRepo);
-
+    const analyticsService = new AnalyticsService(analyticsRepo);
+    
     this.registerSingleton('bookService', bookService);
     this.registerSingleton('databaseService', databaseService);
     this.registerSingleton('memberService', memberService);
-
+    this.registerSingleton('analyticsService', analyticsService);
+    
     // Register controllers
     const bookController = new BookController(bookService);
     const mainController = new MainController(bookService, databaseService);
     const authController = new AuthController(memberService);
     const memberController = new MemberController(memberService);
     const memberDashboardController = new MemberDashboardController(bookService, memberService);
-
+    const analyticsController = new AnalyticsController(analyticsService, bookService);
+    
     this.registerSingleton('bookController', bookController);
     this.registerSingleton('mainController', mainController);
     this.registerSingleton('authController', authController);
     this.registerSingleton('memberController', memberController);
     this.registerSingleton('memberDashboardController', memberDashboardController);
-=======
-    const analyticsRepo = new SQLiteAnalyticsRepository(databaseRepo.getDatabase());
-    this.registerSingleton('bookRepository', bookRepo);
-    this.registerSingleton('analyticsRepository', analyticsRepo);
-    
-    // Register services
-    const bookService = new BookService(bookRepo);
-    const databaseService = new DatabaseService(databaseRepo);
-    const analyticsService = new AnalyticsService(analyticsRepo);
-    
-    this.registerSingleton('bookService', bookService);
-    this.registerSingleton('databaseService', databaseService);
-    this.registerSingleton('analyticsService', analyticsService);
-    
-    // Register controllers
-    const bookController = new BookController(bookService);
-    const mainController = new MainController(bookService, databaseService);
-    const analyticsController = new AnalyticsController(analyticsService, bookService);
-    
-    this.registerSingleton('bookController', bookController);
-    this.registerSingleton('mainController', mainController);
     this.registerSingleton('analyticsController', analyticsController);
->>>>>>> 8291268d
   }
 
   /**
@@ -124,7 +98,6 @@
   }
 
   /**
-<<<<<<< HEAD
    * Get the auth controller
    */
   getAuthController(): AuthController {
@@ -143,12 +116,13 @@
    */
   getMemberDashboardController(): MemberDashboardController {
     return this.get<MemberDashboardController>('memberDashboardController');
-=======
+  }
+
+  /**
    * Get the analytics controller
    */
   getAnalyticsController(): AnalyticsController {
     return this.get<AnalyticsController>('analyticsController');
->>>>>>> 8291268d
   }
 
   /**
