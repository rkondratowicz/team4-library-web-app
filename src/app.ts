import express from 'express';
import session from 'express-session';
import path from 'path';
import { fileURLToPath } from 'url';
import { Container } from './container/Container.js';
<<<<<<< HEAD
import { createBookRoutes, createMainRoutes, createAuthRoutes, createMemberRoutes, createMemberDashboardRoutes } from './routes/index.js';
=======
import { createBookRoutes, createMainRoutes, createAnalyticsRoutes, createAnalyticsApiRoutes } from './routes/index.js';
>>>>>>> 8291268d
import { ConsoleUtils } from './utils/ConsoleUtils.js';
import { BookService } from './services/BookService.js';

/**
 * Main Application Entry Point
 * This implements a clean three-tier architecture:
 * 
 * 1. Presentation Layer (Controllers & Routes)
 * 2. Business Logic Layer (Services)
 * 3. Data Access Layer (Repositories)
 * 
 * The app.ts file serves as the application bootstrap and dependency wiring.
 */

const __filename = fileURLToPath(import.meta.url);
const __dirname = path.dirname(__filename);

const app = express();
const port: number = 3000;
const container = new Container();

// Set up EJS as the view engine
app.set('view engine', 'ejs');
app.set('views', path.join(__dirname, '../views'));

// Session middleware (must be before routes)
app.use(session({
    secret: 'library-management-secret-key-change-in-production',
    resave: false,
    saveUninitialized: false,
    cookie: {
        secure: false, // Set to true in production with HTTPS
        httpOnly: true,
        maxAge: 24 * 60 * 60 * 1000 // 24 hours
    }
}));

// Middleware to parse JSON and form data
app.use(express.json());
app.use(express.urlencoded({ extended: true }));

/**
 * Initialize the application with proper dependency injection
 */
async function initializeApp(): Promise<void> {
    try {
        // Initialize dependency container
        await container.initialize();
        ConsoleUtils.logSuccess('Dependency container initialized');

        // Setup routes with injected dependencies
        setupRoutes();
        ConsoleUtils.logSuccess('Routes configured');

        // Display initial books table in console
        await displayBooksTable();
    } catch (error) {
        ConsoleUtils.logError('Failed to initialize application', error);
        process.exit(1);
    }
}

/**
 * Configure application routes using dependency injection
 */
function setupRoutes(): void {
    // Get controllers from container
    const bookController = container.getBookController();
    const mainController = container.getMainController();
<<<<<<< HEAD
    const authController = container.getAuthController();

    // Setup authentication routes
    app.use('/auth', createAuthRoutes(authController));

    // Alternative auth routes for backward compatibility
    app.use('/', createAuthRoutes(authController));
=======
    const analyticsController = container.getAnalyticsController();
>>>>>>> 8291268d

    // Setup main routes (home page, table view, database info)
    app.use('/', createMainRoutes(mainController));

<<<<<<< HEAD
    // Setup member management routes (admin only)
    app.use('/members', createMemberRoutes(container));

    // Setup member dashboard routes (members and admins)
    app.use('/member', createMemberDashboardRoutes(container));
=======
    // Setup analytics routes
    app.use('/analytics', createAnalyticsRoutes(analyticsController));
>>>>>>> 8291268d

    // Setup API routes for books
    app.use('/api/books', createBookRoutes(bookController));

    // Setup API routes for analytics
    app.use('/api/analytics', createAnalyticsApiRoutes(analyticsController));

    // 404 handler for API routes
    app.use('/api', (req, res, next) => {
        // Only handle if no other API route matched
        if (!res.headersSent) {
            res.status(404).json({
                success: false,
                error: 'API endpoint not found',
                path: req.path
            });
        }
    });

    // General 404 handler
    app.use((req, res) => {
        if (!res.headersSent) {
            res.status(404).send(`
                <html>
                    <body style="font-family: Arial, sans-serif; padding: 20px; text-align: center;">
                        <h1>404 - Page Not Found</h1>
                        <p>The page you are looking for does not exist.</p>
                        <a href="/" style="color: #007bff; text-decoration: none;">← Back to Home</a>
                    </body>
                </html>
            `);
        }
    });
}

/**
 * Display books as a table in the console (preserving original functionality)
 */
async function displayBooksTable(): Promise<void> {
    try {
        const bookService = container.get<BookService>('bookService');
        const books = await bookService.getAllBooks();
        ConsoleUtils.displayBooksTable(books);
    } catch (error) {
        ConsoleUtils.logError('Error displaying books table', error);
    }
}

/**
 * Graceful shutdown handling
 */
process.on('SIGTERM', async () => {
    console.log('SIGTERM received, shutting down gracefully');
    await container.shutdown();
    process.exit(0);
});

process.on('SIGINT', async () => {
    console.log('\nSIGINT received, shutting down gracefully');
    await container.shutdown();
    process.exit(0);
});

// Start the server
app.listen(port, async () => {
    ConsoleUtils.logStartupInfo(port);
    await initializeApp();
});<|MERGE_RESOLUTION|>--- conflicted
+++ resolved
@@ -3,11 +3,7 @@
 import path from 'path';
 import { fileURLToPath } from 'url';
 import { Container } from './container/Container.js';
-<<<<<<< HEAD
-import { createBookRoutes, createMainRoutes, createAuthRoutes, createMemberRoutes, createMemberDashboardRoutes } from './routes/index.js';
-=======
-import { createBookRoutes, createMainRoutes, createAnalyticsRoutes, createAnalyticsApiRoutes } from './routes/index.js';
->>>>>>> 8291268d
+import { createBookRoutes, createMainRoutes, createAuthRoutes, createMemberRoutes, createMemberDashboardRoutes, createAnalyticsRoutes, createAnalyticsApiRoutes } from './routes/index.js';
 import { ConsoleUtils } from './utils/ConsoleUtils.js';
 import { BookService } from './services/BookService.js';
 
@@ -77,31 +73,26 @@
     // Get controllers from container
     const bookController = container.getBookController();
     const mainController = container.getMainController();
-<<<<<<< HEAD
     const authController = container.getAuthController();
+    const analyticsController = container.getAnalyticsController();
 
     // Setup authentication routes
     app.use('/auth', createAuthRoutes(authController));
 
     // Alternative auth routes for backward compatibility
     app.use('/', createAuthRoutes(authController));
-=======
-    const analyticsController = container.getAnalyticsController();
->>>>>>> 8291268d
 
     // Setup main routes (home page, table view, database info)
     app.use('/', createMainRoutes(mainController));
 
-<<<<<<< HEAD
     // Setup member management routes (admin only)
     app.use('/members', createMemberRoutes(container));
 
     // Setup member dashboard routes (members and admins)
     app.use('/member', createMemberDashboardRoutes(container));
-=======
+
     // Setup analytics routes
     app.use('/analytics', createAnalyticsRoutes(analyticsController));
->>>>>>> 8291268d
 
     // Setup API routes for books
     app.use('/api/books', createBookRoutes(bookController));
